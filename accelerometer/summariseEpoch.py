"""Module to generate overall activity summary from epoch data."""
from accelerometer import accUtils
from accelerometer import accClassification
from accelerometer import circadianRhythms
import gzip
import numpy as np
import pandas as pd
import pytz
import sys
import scipy as sp
from scipy import fftpack
from datetime import timedelta


def getActivitySummary(epochFile, nonWearFile, summary,
    activityClassification=True, timeZone='Europe/London',
    startTime=None, endTime=None,
    epochPeriod=30, stationaryStd=13, minNonWearDuration=60,
    mgCutPointMVPA=100, mgCutPointVPA=425,
    activityModel="activityModels/walmsley-nov20.tar",
    intensityDistribution=False, intensityDistributionVals = [1.00e+00, 2.00e+00, 3.00e+00, 4.00e+00, 5.00e+00, 6.00e+00,
       7.00e+00, 8.00e+00, 9.00e+00, 1.00e+01, 1.10e+01, 1.20e+01,
       1.30e+01, 1.40e+01, 1.50e+01, 1.60e+01, 1.70e+01, 1.80e+01,
       1.90e+01, 2.00e+01, 2.50e+01, 3.00e+01, 3.50e+01, 4.00e+01,
       4.50e+01, 5.00e+01, 5.50e+01, 6.00e+01, 6.50e+01, 7.00e+01,
       7.50e+01, 8.00e+01, 8.50e+01, 9.00e+01, 9.50e+01, 1.00e+02,
       1.25e+02, 1.50e+02, 1.75e+02, 2.00e+02, 2.25e+02, 2.50e+02,
       2.75e+02, 3.00e+02, 3.25e+02, 3.50e+02, 3.75e+02, 4.00e+02,
       4.25e+02, 4.50e+02, 4.75e+02, 5.00e+02, 6.00e+02, 7.00e+02,
       8.00e+02, 9.00e+02, 1.00e+03, 1.10e+03, 1.20e+03, 1.30e+03,
       1.40e+03, 1.50e+03, 1.60e+03, 1.70e+03, 1.80e+03, 1.90e+03,
       2.00e+03], useRecommendedImputation=True,
    psd=False, fourierFrequency=False, fourierWithAcc=False, m10l5=False,
    verbose=False):
    """Calculate overall activity summary from <epochFile> data

    Get overall activity summary from input <epochFile>. This is achieved by
    1) get interrupt and data error summary vals
    2) check if data occurs at a daylight savings crossover
    3) calculate wear-time statistics, and write nonWear episodes to file
    4) predict activity from features, and add label column
    5) calculate imputation values to replace nan PA metric values
    6) calculate empirical cumulative distribution function of vector magnitudes
    7) derive main movement summaries (overall, weekday/weekend, and hour)

    :param str epochFile: Input csv.gz file of processed epoch data
    :param str nonWearFile: Output filename for non wear .csv.gz episodes
    :param dict summary: Output dictionary containing all summary metrics
    :param bool activityClassification: Perform machine learning of activity states
    :param str timeZone: timezone in country/city format to be used for daylight
        savings crossover check
    :param datetime startTime: Remove data before this time in analysis
    :param datetime endTime: Remove data after this time in analysis
    :param int epochPeriod: Size of epoch time window (in seconds)
    :param int stationaryStd: Threshold (in mg units) for stationary vs not
    :param int minNonWearDuration: Minimum duration of nonwear events (minutes)
    :param int mgCutPointMVPA: Milli-gravity threshold for moderate intensity activity
    :param int mgCutPointVPA: Milli-gravity threshold for vigorous intensity activity
    :param str activityModel: Input tar model file which contains random forest
        pickle model, HMM priors/transitions/emissions npy files, and npy file
        of METS for each activity state
    :param bool intensityDistribution: Add intensity outputs to dict <summary>
    :param bool useRecommendedImputation: Highly recommended method to impute
        missing data using data from other days around the same time
    :param bool verbose: Print verbose output

    :return: Pandas dataframe of activity epoch data
    :rtype: pandas.DataFrame

    :return: Activity prediction labels (empty if <activityClassification>==False)
    :rtype: list(str)

    :return: Write .csv.gz non wear episodes file to <nonWearFile>
    :rtype: void

    :return: Movement summary values written to dict <summary>
    :rtype: void

    :Example:
    >>> import summariseEpoch
    >>> summary = {}
    >>> epochData, labels = summariseEpoch.getActivitySummary( "epoch.csv.gz",
            "nonWear.csv.gz", summary)
    <nonWear file written to "nonWear.csv.gz" and dict "summary" update with outcomes>
    """

    accUtils.toScreen("=== Summarizing ===")

    if isinstance(epochFile, pd.DataFrame):
        e = epochFile
    else:
        # Use python PANDAS framework to read in and store epochs
        e = pd.read_csv(
            epochFile, index_col=['time'],
            parse_dates=['time'], date_parser=accUtils.date_parser,
        )

    # Remove data before/after user specified start/end times
    rows = e.shape[0]
    tz = pytz.timezone(timeZone)
    if startTime:
        localStartTime = tz.localize(startTime)
        e = e[e.index >= localStartTime]
    if endTime:
        localEndTime = tz.localize(endTime)
        e = e[e.index <= localEndTime]
    # Quit if no data left
    if e.shape[0] == 0:
        print("No rows remaining after start/end time removal")
        print("Previously there were %d rows, now shape: %s" % (rows, str(e.shape)))
        sys.exit(-9)

    # Get start & end times
    startTime = e.index[0]
    endTime = e.index[-1]
    summary['file-startTime'] = accUtils.date_strftime(startTime)
    summary['file-endTime'] = accUtils.date_strftime(endTime)
    summary['file-firstDay(0=mon,6=sun)'] = startTime.weekday()

    # Get interrupt and data error summary vals
    e = get_interrupts(e, epochPeriod, summary)

    # Check daylight savings time crossover
    check_daylight_savings_crossovers(e, summary)

    # Calculate wear-time statistics, and write nonWear episodes to file
    get_wear_time_stats(e, epochPeriod, stationaryStd, minNonWearDuration,
        nonWearFile, summary)

    # Calculate and include data quality statistics
    get_total_reads(e, epochPeriod, summary)
    get_clips(e, epochPeriod, summary)


    # Predict activity from features, and add label column
    if activityClassification:
        e, labels = accClassification.activityClassification(e, activityModel)
    else:
        labels = []

    # enmo : Euclidean Norm Minus One
    # Trunc :  negative values truncated to zero (i.e never negative)
    # emmo = 1 - sqrt(x, y, z)
    # enmoTrunc = max(enmo, 0)
    e['acc'] = e['enmoTrunc'] * 1000 # convert enmoTrunc to milli-G units

    # Calculate imputation values to replace nan PA metric values
    e = perform_wearTime_imputation(e, verbose)
    e['CutPointMVPA'] = e['accImputed'] >= mgCutPointMVPA
    e['CutPointVPA'] = e['accImputed'] >= mgCutPointVPA

    # Calculate empirical cumulative distribution function of vector magnitudes
    if intensityDistribution:
        calculateECDF(e, 'acc', summary, useRecommendedImputation, intensityDistributionVals = intensityDistributionVals)

    # Calculate circadian metrics
    if psd:
        circadianRhythms.calculatePSD(e, epochPeriod, fourierWithAcc, labels, summary)
    if fourierFrequency:
        circadianRhythms.calculateFourierFreq(e, epochPeriod, fourierWithAcc, labels, summary)
    if m10l5:
        circadianRhythms.calculateM10L5(e, epochPeriod, summary)

    # Main movement summaries
    writeMovementSummaries(e, labels, summary, useRecommendedImputation)

    # Return physical activity summary
    return e, labels

def get_clips(e, epochPeriod, summary):
    summary['clipsBeforeCalibration'] = e['clipsBeforeCalibr'].sum().item()
    summary['clipsAfterCalibration'] = e['clipsAfterCalibr'].sum().item()
<<<<<<< HEAD
    
=======

>>>>>>> 61b36d1a
def get_total_reads(e, epochPeriod, summary):
    summary['totalReads'] = e['rawSamples'].sum().item()

def get_interrupts(e, epochPeriod, summary):
    """Identify if there are interrupts in the data recording

    :param pandas.DataFrame e: Pandas dataframe of epoch data
    :param int epochPeriod: Size of epoch time window (in seconds)
    :param dict summary: Output dictionary containing all summary metrics

    :return: Write dict <summary> keys 'err-interrupts-num' & 'errs-interrupt-mins'
    :rtype: void
    """

    epochNs = epochPeriod * np.timedelta64(1, 's')
    interrupts = np.where(e.index.to_series(keep_tz=True).diff() > epochNs)[0]
    # Get duration of each interrupt in minutes
    interruptMins = []
    for i in interrupts:
        interruptMins.append(e.index[i-1:i+1].to_series(keep_tz=True).diff() /
         np.timedelta64(1, 'm'))
    # Record to output summary
    summary['errs-interrupts-num'] = len(interruptMins)
    summary['errs-interrupt-mins'] = accUtils.formatNum(np.sum(interruptMins), 1)

    frames = [e]
    for i in interrupts:
        start, end = e.index[i-1:i+1]
        dti = pd.date_range(start=start, end=end, freq=str(epochPeriod)+'s')[1:-1]
        frames.append(dti.to_frame().drop(columns=0))
    e = pd.concat(frames).sort_index()

    return e



def check_daylight_savings_crossovers(e, summary):
    if e.index[0].dst() < e.index[-1].dst():
        summary['quality-daylightSavingsCrossover'] = 1
    elif e.index[0].dst() > e.index[-1].dst():
        summary['quality-daylightSavingsCrossover'] = -1
    else:
        summary['quality-daylightSavingsCrossover'] = 0



def get_wear_time_stats(e, epochPeriod, maxStd, minDuration, nonWearFile,
    summary):
    """Calculate nonWear time, write episodes to file, and return wear statistics

    If daylight savings crossover, update times after time-change by +/- 1hr.
    Also, if Autumn crossover time, remove last 1hr chunk before time-change.

    :param pandas.DataFrame e: Pandas dataframe of epoch data
    :param int epochPeriod: Size of epoch time window (in seconds)
    :param int maxStd: Threshold (in mg units) for stationary vs not
    :param int minDuration: Minimum duration of nonwear events (minutes)
    :param str nonWearFile: Output filename for non wear .csv.gz episodes
    :param dict summary: Output dictionary containing all summary metrics

    :return: Write dict <summary> keys 'wearTime-numNonWearEpisodes(>1hr)',
        'wearTime-overall(days)', 'nonWearTime-overall(days)', 'wearTime-diurnalHrs',
        'wearTime-diurnalMins', 'quality-goodWearTime', 'wearTime-<day...>', and
        'wearTime-hourOfDay-<hr...>'
    :rtype: void

    :return: Write .csv.gz non wear episodes file to <nonWearFile>
    :rtype: void
    """

    maxStd = maxStd / 1000.0 # java uses Gravity units (not mg)
    e['nw'] = np.where((e['xStd']<maxStd) & (e['yStd']<maxStd) &
            (e['zStd']<maxStd), 1, 0)
    starts = e.index[e['nw'].astype('bool') & ~(e['nw'].shift(1).fillna(0).astype('bool'))]
    ends = e.index[e['nw'].astype('bool') & ~(e['nw'].shift(-1).fillna(0).astype('bool'))]
    nonWearEpisodes = [(start, end) for start, end in zip(starts, ends)
            if end > start + np.timedelta64(minDuration,'m')]

    # Set nonWear data to nan and record to nonWearBouts file
    f = gzip.open(nonWearFile,'wb')
    f.write('start,end,xStdMax,yStdMax,zStdMax\n'.encode())
    timeFormat = '%Y-%m-%d %H:%M:%S'
    for episode in nonWearEpisodes:
        tmp = e[['xStd','yStd','zStd']][episode[0]:episode[1]]
        nonWearBout = episode[0].strftime(timeFormat) + ','
        nonWearBout += episode[1].strftime(timeFormat) + ','
        nonWearBout += str(tmp['xStd'].mean()) + ','
        nonWearBout += str(tmp['yStd'].mean()) + ','
        nonWearBout += str(tmp['zStd'].mean()) + '\n'
        f.write(nonWearBout.encode())
        # Set main dataframe values to nan
        e[episode[0]:episode[1]] = np.nan
    f.close()
    # Write to summary
    summary['wearTime-numNonWearEpisodes(>1hr)'] = int(len(nonWearEpisodes))

    # Calculate wear statistics
    wearSamples = e['enmoTrunc'].count()
    nonWearSamples = len(e[np.isnan(e['enmoTrunc'])].index.values)
    wearTimeMin = wearSamples * epochPeriod / 60.0
    nonWearTimeMin = nonWearSamples * epochPeriod / 60.0
    # Write to summary
    summary['wearTime-overall(days)'] = accUtils.formatNum(wearTimeMin/1440.0, 2)
    summary['nonWearTime-overall(days)'] = accUtils.formatNum(nonWearTimeMin/1440.0, 2)

    # Get wear time in each of 24 hours across week
    epochsInMin = 60.0 / epochPeriod
    for i, day in zip(range(0, 7), accUtils.DAYS):
        dayWear = e['enmoTrunc'][e.index.weekday == i].count() / epochsInMin
        # Write to summary
        summary['wearTime-' + day + '(hrs)'] = accUtils.formatNum(dayWear/60.0, 2)
    for i in range(0, 24):
        hourWear = e['enmoTrunc'][e.index.hour == i].count() / epochsInMin
        # Write to summary
        summary['wearTime-hourOfDay' + str(i) + '-(hrs)'] = \
            accUtils.formatNum(hourWear/60.0, 2)
    summary['wearTime-diurnalHrs'] = accUtils.formatNum( \
        e['enmoTrunc'].groupby(e.index.hour).mean().count(), 2)
    summary['wearTime-diurnalMins'] = accUtils.formatNum( \
        e['enmoTrunc'].groupby([e.index.hour, e.index.minute]).mean().count(), 2)

    # Write binary decision on whether weartime was good or not
    minDiurnalHrs = 24
    minWearDays = 3
    summary['quality-goodWearTime'] = 1
    if summary['wearTime-diurnalHrs'] < minDiurnalHrs or \
         summary['wearTime-overall(days)'] < minWearDays:
        summary['quality-goodWearTime'] = 0



def perform_wearTime_imputation(e, verbose):
    """Calculate imputation values to replace nan PA metric values

    Impute non-wear data segments using the average of similar time-of-day values
    with one minute granularity on different days of the measurement. This
    imputation accounts for potential wear time diurnal bias where, for example,
    if the device was systematically less worn during sleep in an individual,
    the crude average vector magnitude during wear time would be a biased
    overestimate of the true average. See
    https://journals.plos.org/plosone/article?id=10.1371/journal.pone.0169649#sec013

    :param pandas.DataFrame e: Pandas dataframe of epoch data
    :param bool verbose: Print verbose output

    :return: Update DataFrame <e> columns nan values with time-of-day imputation
    :rtype: void
    """

    e['hour'] = e.index.hour
    e['minute'] = e.index.minute

    wearTimeWeights = e.groupby(['hour', 'minute']).mean()
    # Add the wearTimeWeights column to the other data as e.g. 'enmoTrunc_imputed'
    e = e.join(wearTimeWeights, on=['hour', 'minute'], rsuffix='_imputed')

    # Now wearTime weight values
    for col in wearTimeWeights:
        e[col+'Imputed'] = e[col].fillna(e[col+'_imputed'])

    if verbose:
        # Features averaged over epochs - use imputed version of features for this.
        # This ignores rows with NaN and infinities
        imputedCols = e.filter(regex='Imputed').columns
        print(e[imputedCols].isnull().any(axis=1).sum(), \
            "NaN rows in imputed features")
        with pd.option_context('mode.use_inf_as_null', True):
            null_rows = e[imputedCols].isnull().any(axis=1)
        print(null_rows.sum(), " NaN or Inf rows in imputed features out of ",\
            len(e))
    return e



def calculateECDF(e, inputCol, summary, useRecommendedImputation, intensityDistributionVals = [1.00e+00, 2.00e+00, 3.00e+00, 4.00e+00, 5.00e+00, 6.00e+00,
       7.00e+00, 8.00e+00, 9.00e+00, 1.00e+01, 1.10e+01, 1.20e+01,
       1.30e+01, 1.40e+01, 1.50e+01, 1.60e+01, 1.70e+01, 1.80e+01,
       1.90e+01, 2.00e+01, 2.50e+01, 3.00e+01, 3.50e+01, 4.00e+01,
       4.50e+01, 5.00e+01, 5.50e+01, 6.00e+01, 6.50e+01, 7.00e+01,
       7.50e+01, 8.00e+01, 8.50e+01, 9.00e+01, 9.50e+01, 1.00e+02,
       1.25e+02, 1.50e+02, 1.75e+02, 2.00e+02, 2.25e+02, 2.50e+02,
       2.75e+02, 3.00e+02, 3.25e+02, 3.50e+02, 3.75e+02, 4.00e+02,
       4.25e+02, 4.50e+02, 4.75e+02, 5.00e+02, 6.00e+02, 7.00e+02,
       8.00e+02, 9.00e+02, 1.00e+03, 1.10e+03, 1.20e+03, 1.30e+03,
       1.40e+03, 1.50e+03, 1.60e+03, 1.70e+03, 1.80e+03, 1.90e+03,
       2.00e+03]):
    """Calculate activity intensity empirical cumulative distribution

    The input data must not be imputed, as ECDF requires different imputation
    where nan/non-wear data segments are IMPUTED FOR EACH INTENSITY LEVEL. Here,
    the average of similar time-of-day values is imputed with one minute
    granularity on different days of the measurement. Following intensity levels
    are calculated
    1mg bins from 1-20mg
    5mg bins from 25-100mg
    25mg bins from 125-500mg
    100mg bins from 500-2000mg

    :param pandas.DataFrame e: Pandas dataframe of epoch data
    :param str inputCol: Column to calculate intensity distribution on
    :param dict summary: Output dictionary containing all summary metrics
    :param bool useRecommendedImputation: Highly recommended method to impute
        missing data using data from other days around the same time

    :return: Write dict <summary> keys '<inputCol>-ecdf-<level...>mg'
    :rtype: void
    """
    ecdfXVals = intensityDistributionVals

    # Remove NaNs (necessary for statsmodels.api)
    ecdfData = e[['hour', 'minute', inputCol]][~np.isnan(e[inputCol])]
    if len(ecdfData) > 0:
        # Set column names for actual, imputed, and adjusted intensity dist. vals
        cols = []
        colsImputed = []
        colsAdjusted = []
        for xVal in ecdfXVals:
            col = 'ecdf' + str(xVal)
            cols.append(col)
            colsImputed.append(col + 'Imputed')
            colsAdjusted.append(col + 'Adjusted')
            ecdfData[col] = (ecdfData[inputCol] <= xVal) * 1.0
        # Calculate imputation values to replace nan metric values
        wearTimeWeights = ecdfData.groupby(['hour', 'minute'])[cols].mean()
        ecdfData = ecdfData.join(wearTimeWeights, on=['hour', 'minute'],
                                rsuffix='Imputed')
        # For each ecdf xVal column, apply missing data imputation
        for col, imputed, adjusted in zip(cols, colsImputed, colsAdjusted):
            ecdfData[adjusted] = ecdfData[col].fillna(ecdfData[imputed])

        if useRecommendedImputation:
            accEcdf = ecdfData[colsAdjusted].mean()
        else:
            accEcdf = ecdfData[cols].mean()
    else:
        accEcdf = pd.Series(data=[0.0 for i in ecdfXVals],
                            index=[str(i)+'Adjusted' for i in ecdfXVals])

    # And write to summary dict
    for x, ecdf in zip(ecdfXVals, accEcdf):
        summary[inputCol + '-ecdf-' + str(accUtils.formatNum(x,0)) + 'mg'] = \
            accUtils.formatNum(ecdf, 5)




def writeMovementSummaries(e, labels, summary, useRecommendedImputation):
    """Write overall summary stats for each activity type to summary dict

    :param pandas.DataFrame e: Pandas dataframe of epoch data
    :param list(str) labels: Activity state labels
    :param dict summary: Output dictionary containing all summary metrics
    :param bool useRecommendedImputation: Highly recommended method to impute
        missing data using data from other days around the same time

    :return: Write dict <summary> keys for each activity type 'overall-<avg/sd>',
        'week<day/end>-avg', '<day..>-avg', 'hourOfDay-<hr..>-avg',
        'hourOfWeek<day/end>-<hr..>-avg'
    :rtype: void
    """

    # Identify activity types to summarise
    activityTypes = ['acc', 'CutPointMVPA', 'CutPointVPA']
    activityTypes += labels
    if 'MET' in e.columns:
        activityTypes.append('MET')

    # Sumarise each type by: overall, week day/end, day, and hour of day
    for accType in activityTypes:
        col = accType
        if useRecommendedImputation:
            col += 'Imputed'
        if accType in ['CutPointMVPA', 'CutPointVPA']:
            col = accType

        # Overall / weekday / weekend summaries
        summary[accType + '-overall-avg'] = accUtils.formatNum(e[col].mean(), 5)
        summary[accType + '-overall-sd'] = accUtils.formatNum(e[col].std(), 2)
        summary[accType + '-weekday-avg'] = accUtils.formatNum( \
            e[col][e.index.weekday<=4].mean(), 2)
        summary[accType + '-weekend-avg'] = accUtils.formatNum( \
            e[col][e.index.weekday>=5].mean(), 2)

        # Daily summary
        for i, day in zip(range(0, 7), accUtils.DAYS):
            summary[accType + '-' + day + '-avg'] = accUtils.formatNum( \
                e[col][e.index.weekday == i].mean(), 2)

        # Hourly summaries
        for i in range(0, 24):
            hourOfDay = accUtils.formatNum(e[col][e.index.hour == i].mean(), 2)
            hourOfWeekday = accUtils.formatNum( \
                e[col][(e.index.weekday<=4) & (e.index.hour == i)].mean(), 2)
            hourOfWeekend = accUtils.formatNum( \
                e[col][(e.index.weekday>=5) & (e.index.hour == i)].mean(), 2)
            # Write derived hourly values to summary dictionary
            summary[accType + '-hourOfDay-' + str(i) + '-avg'] = hourOfDay
            summary[accType + '-hourOfWeekday-' + str(i) + '-avg'] = hourOfWeekday
            summary[accType + '-hourOfWeekend-' + str(i) + '-avg'] = hourOfWeekend<|MERGE_RESOLUTION|>--- conflicted
+++ resolved
@@ -170,11 +170,7 @@
 def get_clips(e, epochPeriod, summary):
     summary['clipsBeforeCalibration'] = e['clipsBeforeCalibr'].sum().item()
     summary['clipsAfterCalibration'] = e['clipsAfterCalibr'].sum().item()
-<<<<<<< HEAD
-    
-=======
-
->>>>>>> 61b36d1a
+
 def get_total_reads(e, epochPeriod, summary):
     summary['totalReads'] = e['rawSamples'].sum().item()
 
