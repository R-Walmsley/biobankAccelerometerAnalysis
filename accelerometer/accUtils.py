--- conflicted
+++ resolved
@@ -147,25 +147,19 @@
     nonWearDir = os.path.join(outDir, 'nonWear')
     stationaryDir = os.path.join(outDir, 'stationary')
     logsDir = os.path.join(outDir, 'clusterLogs')
-<<<<<<< HEAD
     rawDir = os.path.join(outDir, 'raw') 
     npyDir = os.path.join(outDir, 'npy') 
     outputDir = os.path.join(outDir) 
     createDirIfNotExists(rawDir)
-=======
->>>>>>> 8b2be33b
     createDirIfNotExists(summaryDir)
     createDirIfNotExists(epochDir)
     createDirIfNotExists(timeSeriesDir)
     createDirIfNotExists(nonWearDir)
     createDirIfNotExists(stationaryDir)
     createDirIfNotExists(logsDir)
-<<<<<<< HEAD
     createDirIfNotExists(npyDir)
     createDirIfNotExists(outputDir)
-=======
-
->>>>>>> 8b2be33b
+    
     # Use filesCSV if provided, else process everything in accDir (and create filesCSV)
     if filesCSV in os.listdir(accDir):
         fileList = pd.read_csv(os.path.join(accDir, filesCSV))
