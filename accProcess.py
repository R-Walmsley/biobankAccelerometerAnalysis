--- conflicted
+++ resolved
@@ -214,7 +214,6 @@
                             metavar='True/False', default=False, type=str2bool,
                             help="""Save intensity distribution
                              (default : %(default)s)""")
-<<<<<<< HEAD
     parser.add_argument('--psd',
                             metavar='True/False', default=False, type=str2bool,
                             help="""Calculate power spectral density for 24 hour 
@@ -236,9 +235,7 @@
                              (default : %(default)s)""")
     parser.add_argument('--mxMetrics', metavar= 'True/False', default=False, type = str2bool, help = """Save so-called MX metrics
                              (default : %(default)s)""")
-=======
     args = parser.parse_args()
->>>>>>> 75f19b09
 
     processingStartTime = datetime.datetime.now()
 
